<<<<<<< HEAD
export * from "./account";
export * from "./omni";
export * from "./verify";
export * from "./balances";
export * from "./faucet";
export * from "./message";
=======
export { accountTask } from "./account";
export { balancesTask } from "./balances";
export { faucetTask } from "./faucet";
export { omniTask } from "./omni";
export { verifyTask } from "./verify";
>>>>>>> 1b63a404
<|MERGE_RESOLUTION|>--- conflicted
+++ resolved
@@ -1,14 +1,5 @@
-<<<<<<< HEAD
-export * from "./account";
-export * from "./omni";
-export * from "./verify";
-export * from "./balances";
-export * from "./faucet";
-export * from "./message";
-=======
 export { accountTask } from "./account";
 export { balancesTask } from "./balances";
 export { faucetTask } from "./faucet";
 export { omniTask } from "./omni";
-export { verifyTask } from "./verify";
->>>>>>> 1b63a404
+export { verifyTask } from "./verify";