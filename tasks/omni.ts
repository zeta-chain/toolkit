import * as fs from "fs";
import * as handlebars from "handlebars";
import { task } from "hardhat/config";
import { HardhatRuntimeEnvironment } from "hardhat/types";
import * as path from "path";
<<<<<<< HEAD
import { processTemplates } from "../lib";

const main = async (args: any, hre: HardhatRuntimeEnvironment) => {
  processTemplates("omnichain", args);
=======

const sanitizeSolidityFunctionName = (str: string): string => {
  // Remove any character that's not alphanumeric or underscore
  const cleaned = str.replace(/[^a-zA-Z0-9_]/g, "");

  // If the first character is a digit, prepend with an underscore
  return cleaned.match(/^\d/) ? `_${cleaned}` : cleaned;
};

const processTemplates = async (
  templateDir: string,
  outputDir: string,
  data: Record<string, unknown>
): Promise<void> => {
  try {
    templateDir = path.resolve(__dirname, templateDir);

    const files = fs.readdirSync(templateDir);

    for (const file of files) {
      const templatePath = path.join(templateDir, file);

      // Compiling filename as a template
      const filenameTemplate = handlebars.compile(file);
      const filename = filenameTemplate(data);

      // Replacing .hbs extension if the file was a handlebars template
      const outputPath = path.join(outputDir, filename.replace(".hbs", ""));

      fs.mkdirSync(path.dirname(outputPath), { recursive: true });

      if (fs.lstatSync(templatePath).isDirectory()) {
        // If file is a directory, recursively process it
        await processTemplates(templatePath, outputPath, data);
      } else if (path.extname(file) === ".hbs") {
        const templateContent = fs.readFileSync(templatePath, "utf-8");
        const template = handlebars.compile(templateContent);
        const outputContent = template(data);
        fs.writeFileSync(outputPath, outputContent);
      } else {
        fs.copyFileSync(templatePath, outputPath);
      }
    }
  } catch (error) {
    console.error(`Error processing templates: ${error}`);
  }
};

const main = async (args: any, hre: HardhatRuntimeEnvironment) => {
  const templateDir = path.resolve(__dirname, "..", "templates", "omnichain");
  const outputDir = path.resolve(process.cwd());
  const argsList = args.arguments || [];
  const names = argsList.map((i: string) => i.split(":")[0]);
  const types = argsList.map((i: string) => {
    let parts = i.split(":");
    // If there's a type and it's not empty, use it; if not, default to "bytes32"
    let t =
      parts.length > 1 && parts[1].trim() !== "" ? parts[1].trim() : "bytes32";
    return t;
  });
  const pairs = names.map((v: string, i: string) => [v, types[i]]);

  const data = {
    args,
    arguments: { names, pairs, types },
    contractName: sanitizeSolidityFunctionName(args.name),
  };

  processTemplates(templateDir, outputDir, data);
>>>>>>> 1b63a404

  const configPath = path.resolve(process.cwd(), "hardhat.config.ts");
  let hardhatConfigContents = fs.readFileSync(configPath, "utf8");

  // Add the omnichain tasks to the hardhat.config.ts file
  ["deploy", "interact"].forEach((task) => {
    const content = `import "./tasks/${task}";\n`;
    if (!hardhatConfigContents.includes(content)) {
      hardhatConfigContents = content + hardhatConfigContents;
    }
  });

  fs.writeFileSync(configPath, hardhatConfigContents);
};

export const omniTask = task(
  "omni",
  "Generate code for an omnichain smart contract",
  main
)
  .addPositionalParam("name", "Name of the contract")
  .addOptionalVariadicPositionalParam(
    "arguments",
    "Arguments for a crosschain call (e.g. dest:address to:bytes32 output:uint256)"
  );<|MERGE_RESOLUTION|>--- conflicted
+++ resolved
@@ -3,12 +3,6 @@
 import { task } from "hardhat/config";
 import { HardhatRuntimeEnvironment } from "hardhat/types";
 import * as path from "path";
-<<<<<<< HEAD
-import { processTemplates } from "../lib";
-
-const main = async (args: any, hre: HardhatRuntimeEnvironment) => {
-  processTemplates("omnichain", args);
-=======
 
 const sanitizeSolidityFunctionName = (str: string): string => {
   // Remove any character that's not alphanumeric or underscore
@@ -78,7 +72,6 @@
   };
 
   processTemplates(templateDir, outputDir, data);
->>>>>>> 1b63a404
 
   const configPath = path.resolve(process.cwd(), "hardhat.config.ts");
   let hardhatConfigContents = fs.readFileSync(configPath, "utf8");
