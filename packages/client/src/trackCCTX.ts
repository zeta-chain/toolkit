import { CCTXs, Emitter } from "../../../types/trackCCTX.types";
import {
  getCctxByHash,
  getCctxByInboundHash,
  getTSS,
<<<<<<< HEAD
} from "../../../utils/api";
import { handleError } from "../../../utils/handleError";
import {
  pollTransactions,
  type TransactionState,
} from "../../../utils/trackCCTX";
import { validateTransactionHash } from "../../../utils/transactions";
=======
  handleError,
  isValidTxHash,
  pollTransactions,
  type TransactionState,
} from "../../../utils";
>>>>>>> ef14dcda
import type { ZetaChainClient } from "./client";

/**
 * Main entry point for tracking cross-chain transactions
 */
export const trackCCTX = async function (
  this: ZetaChainClient,
  {
    hash,
    json = false,
    emitter = null,
    timeoutSeconds = 60,
  }: {
    emitter: Emitter | null;
    hash: string;
    json: boolean;
    timeoutSeconds?: number;
  }
): Promise<CCTXs> {
  if (timeoutSeconds <= 0) {
    throw new Error("timeoutSeconds must be a positive number");
  }

  // Validate transaction hash format
  if (!isValidTxHash(hash)) {
    if (emitter) {
      emitter.emit("search-add", {
        text: "Invalid transaction hash format",
      });

      // Allow time for the UI to update before failing
      await new Promise((resolve) => setTimeout(resolve, 500));

      emitter.emit("search-fail", {
        text: "Invalid transaction hash format.",
      });
    }
    throw new Error("Invalid transaction hash format.");
  }

  // Get the API endpoint for the current network
  const apiEndpoint = this.getEndpoint("cosmos-http", `zeta_${this.network}`);

  // Get TSS public key
  const tss = await getTSS(apiEndpoint);

  if (!tss) {
    if (emitter) {
      emitter.emit("search-fail", {
        text: "TSS not found. Network may be unavailable",
      });
    }
    throw new Error("TSS not found");
  }

  // Do a quick check for transaction existence and network status
  if (emitter) {
    emitter.emit("search-add", {
      text: `Checking transaction... (${timeoutSeconds}s timeout)`,
    });
  }

  // Try a quick check to see if the transaction exists
  try {
    // Try to check transaction existence directly
    const directCheck = await getCctxByHash(apiEndpoint, hash);
    if (!directCheck) {
      // Try by inbound hash
      const inboundCheck = await getCctxByInboundHash(apiEndpoint, hash);
      if (inboundCheck.length === 0) {
        // Not found by either method, let the user know we'll keep looking
        if (emitter) {
          emitter.emit("search-update", {
            text: "Transaction not found immediately. Continuing to monitor...",
          });
        }
      }
    }
  } catch (error) {
    // Handle network errors and unexpected API errors
    if (emitter) {
      emitter.emit("search-update", {
        text: "Network error during initial check. Continuing to monitor...",
      });
    }
    // Log the error for debugging but don't fail the whole process
    handleError({
      context: "Error during initial transaction check",
      error,
    });
  }

  // Initialize state
  const initialState: TransactionState = {
    cctxs: {},
    pendingNonces: [],
    pollCount: 0,
    spinners: {},
  };

  let timeoutId: NodeJS.Timeout | null = null;

  // Create the polling promise
  const pollingPromise = new Promise<CCTXs>((resolve, reject) => {
    const intervalId = setInterval(() => {
      initialState.pollCount++;

      // Check for timeout after a reasonable number of attempts
      if (
        timeoutSeconds > 0 &&
        initialState.pollCount * 3 >= timeoutSeconds &&
        Object.keys(initialState.cctxs).length === 0
      ) {
        clearInterval(intervalId);
        if (timeoutId) {
          clearTimeout(timeoutId);
        }

        if (emitter) {
          emitter.emit("search-fail", {
            text: `No transaction found after ${timeoutSeconds} seconds. Please verify the transaction hash.`,
          });
        }

        // Instead of rejecting, resolve with empty CCTXs to indicate timeout
        resolve({});
      }

      pollTransactions({
        api: apiEndpoint,
        emitter,
        hash,
        intervalId,
        json,
        reject,
        resolve,
        state: initialState,
        timeoutId,
        timeoutSeconds,
        tss,
      }).catch((error) => {
        clearInterval(intervalId);
        if (timeoutId) {
          clearTimeout(timeoutId);
        }
        handleError({
          context: "Error in transaction tracking interval",
          error,
        });
        reject(new Error("Error in transaction tracking interval"));
      });
    }, 3000); // Poll API every 3 seconds

    // Set global timeout
    if (timeoutSeconds > 0) {
      timeoutId = setTimeout(() => {
        clearInterval(intervalId);
        if (emitter) {
          emitter.emit("search-fail", {
            text: `Operation timed out after ${timeoutSeconds} seconds. No transaction found.`,
          });
        }
        // Instead of rejecting, resolve with empty CCTXs to indicate timeout
        resolve({});
      }, timeoutSeconds * 1000);
    }
  });

  return pollingPromise;
};<|MERGE_RESOLUTION|>--- conflicted
+++ resolved
@@ -3,21 +3,13 @@
   getCctxByHash,
   getCctxByInboundHash,
   getTSS,
-<<<<<<< HEAD
 } from "../../../utils/api";
 import { handleError } from "../../../utils/handleError";
 import {
   pollTransactions,
   type TransactionState,
 } from "../../../utils/trackCCTX";
-import { validateTransactionHash } from "../../../utils/transactions";
-=======
-  handleError,
-  isValidTxHash,
-  pollTransactions,
-  type TransactionState,
-} from "../../../utils";
->>>>>>> ef14dcda
+import { isValidTxHash } from "../../../utils/transactions";
 import type { ZetaChainClient } from "./client";
 
 /**
