#!/usr/bin/env node
import { Command } from "commander";

import { accountsCommand } from "./accounts";
<<<<<<< HEAD
import { bitcoinCommand } from "./bitcoin";
=======
import { balancesCommand } from "./balances";
>>>>>>> 5aff2a2c
import { solanaCommand } from "./solana";
import { suiCommand } from "./sui";

export const toolkitCommand = new Command("toolkit")
  .description("Local development environment")
  .helpCommand(false);

toolkitCommand.addCommand(accountsCommand);
toolkitCommand.addCommand(balancesCommand);
toolkitCommand.addCommand(solanaCommand);
toolkitCommand.addCommand(bitcoinCommand);
toolkitCommand.addCommand(suiCommand);

toolkitCommand.parse(process.argv);<|MERGE_RESOLUTION|>--- conflicted
+++ resolved
@@ -2,11 +2,8 @@
 import { Command } from "commander";
 
 import { accountsCommand } from "./accounts";
-<<<<<<< HEAD
 import { bitcoinCommand } from "./bitcoin";
-=======
 import { balancesCommand } from "./balances";
->>>>>>> 5aff2a2c
 import { solanaCommand } from "./solana";
 import { suiCommand } from "./sui";
 
