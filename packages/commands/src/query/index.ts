--- conflicted
+++ resolved
@@ -6,12 +6,8 @@
 import { tokensCommand } from "./tokens";
 
 export const queryCommand = new Command("query")
-<<<<<<< HEAD
+  .alias("q")
   .summary("Query commands")
-=======
-  .alias("q")
-  .description("Query commands")
->>>>>>> 83856ad4
   .addCommand(balancesCommand)
   .addCommand(cctxCommand)
   .addCommand(feesCommand)
