--- conflicted
+++ resolved
@@ -132,31 +132,11 @@
  * Command definition for deposit
  * This allows users to deposit BTC to EOAs and contracts on ZetaChain
  */
-<<<<<<< HEAD
-export const depositCommand = new Command()
-  .name("deposit")
-  .summary("Deposit BTC to ZetaChain")
-  .option("-r, --receiver <address>", "ZetaChain receiver address")
-  .requiredOption(
-    "-g, --gateway <address>",
-    "Bitcoin gateway (TSS) address",
-    "tb1qy9pqmk2pd9sv63g27jt8r657wy0d9ueeh0nqur"
-  )
-  .option("-a, --revert-address <address>", "Revert address")
-  .requiredOption("--amount <btcAmount>", "BTC amount to send (in BTC)")
-  .addOption(
-    new Option("--data <data>", "Pass raw data").conflicts([
-      "revert-address",
-      "receiver",
-    ])
-  )
-=======
 export const depositCommand = createBitcoinInscriptionCommandWithCommonOptions(
   "deposit"
 )
-  .description("Deposit BTC to ZetaChain")
+  .summary("Deposit BTC to ZetaChain")
   .requiredOption("-a, --amount <btcAmount>", "BTC amount to send (in BTC)")
->>>>>>> 958a4db5
   .action(async (opts) => {
     const validated = validateAndParseSchema(
       opts,
