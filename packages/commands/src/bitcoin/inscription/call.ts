import { ethers } from "ethers";
import { z } from "zod";

import {
  BITCOIN_FEES,
  ESTIMATED_VIRTUAL_SIZE,
} from "../../../../../types/bitcoin.constants";
import { inscriptionCallOptionsSchema } from "../../../../../types/bitcoin.types";
import { handleError } from "../../../../../utils";
import {
  broadcastBtcTransaction,
  createBitcoinInscriptionCommandWithCommonOptions,
  displayAndConfirmTransaction,
  fetchUtxos,
  setupBitcoinKeyPair,
} from "../../../../../utils/bitcoin.command.helpers";
import {
  calculateRevealFee,
  makeCommitTransaction,
  makeRevealTransaction,
} from "../../../../../utils/bitcoin.helpers";
import {
  bitcoinEncode,
  OpCode,
} from "../../../../../utils/bitcoinEncode";
import { trim0x } from "../../../../../utils/trim0x";
import { validateAndParseSchema } from "../../../../../utils/validateAndParseSchema";

type CallOptions = z.infer<typeof inscriptionCallOptionsSchema>;

/**
 * Main function that executes the call operation.
 * Creates and broadcasts both commit and reveal transactions to perform a cross-chain call.
 *
 * @param options - Command options including amounts, addresses, and contract parameters
 */
const main = async (options: CallOptions) => {
  try {
    const { key, address } = setupBitcoinKeyPair(
      options.privateKey,
      options.name
    );
    const utxos = await fetchUtxos(address, options.bitcoinApi);
    const revertAddress = options.revertAddress || address;

    let data;
    let payload;
    if (options.types && options.values && options.receiver) {
      payload = new ethers.AbiCoder().encode(options.types, options.values);
      data = Buffer.from(
        bitcoinEncode(
          options.receiver,
<<<<<<< HEAD
          Buffer.from(trimOx(payload), "hex"),
          revertAddress,
=======
          Buffer.from(trim0x(payload), "hex"),
          options.revertAddress,
>>>>>>> 0e54f75f
          OpCode.Call,
          options.format
        ),
        "hex"
      );
    } else if (options.data) {
      data = Buffer.from(options.data, "hex");
    } else {
      throw new Error("Provide either data or types, values, receiver");
    }

    const inscriptionFee = BITCOIN_FEES.DEFAULT_COMMIT_FEE_SAT;

    const commit = await makeCommitTransaction(
      key,
      utxos,
      address,
      data,
      options.bitcoinApi,
      0
    );

    const { revealFee, vsize } = calculateRevealFee(
      {
        controlBlock: commit.controlBlock,
        internalKey: commit.internalKey,
        leafScript: commit.leafScript,
      },
      BITCOIN_FEES.DEFAULT_REVEAL_FEE_RATE
    );

    const depositFee = Math.ceil(
      (ESTIMATED_VIRTUAL_SIZE * 2 * revealFee) / vsize
    );

    await displayAndConfirmTransaction({
      amount: "0",
      depositFee,
      encodedMessage: payload,
      encodingFormat: options.format,
      gateway: options.gateway,
      inscriptionCommitFee: inscriptionFee,
      inscriptionRevealFee: revealFee,
      network: options.bitcoinApi,
      operation: "Call",
      rawInscriptionData: data.toString("hex"),
      receiver: options.receiver,
      revertAddress,
      sender: address,
    });

    const commitTxid = await broadcastBtcTransaction(
      commit.txHex,
      options.bitcoinApi
    );

    console.log("Commit TXID:", commitTxid);

    const revealHex = makeRevealTransaction(
      commitTxid,
      0,
      revealFee + depositFee,
      options.gateway,
      BITCOIN_FEES.DEFAULT_REVEAL_FEE_RATE,
      {
        controlBlock: commit.controlBlock,
        internalKey: commit.internalKey,
        leafScript: commit.leafScript,
      },
      key
    );

    const revealTxid = await broadcastBtcTransaction(
      revealHex,
      options.bitcoinApi
    );

    console.log("Reveal TXID:", revealTxid);
  } catch (error) {
    handleError({
      context: "Error making a Bitcoin inscription call",
      error,
      shouldThrow: false,
    });
    process.exit(1);
  }
};

/**
 * Command definition for call
 * This allows users to call contracts on ZetaChain
 */
export const callCommand = createBitcoinInscriptionCommandWithCommonOptions(
  "call"
)
  .description("Call a contract on ZetaChain")
  .option("-t, --types <types...>", "ABI types")
  .option("-v, --values <values...>", "Values corresponding to types")
  .action(async (opts) => {
    const validated = validateAndParseSchema(
      opts,
      inscriptionCallOptionsSchema,
      {
        exitOnError: true,
      }
    );
    await main(validated);
  });<|MERGE_RESOLUTION|>--- conflicted
+++ resolved
@@ -19,10 +19,7 @@
   makeCommitTransaction,
   makeRevealTransaction,
 } from "../../../../../utils/bitcoin.helpers";
-import {
-  bitcoinEncode,
-  OpCode,
-} from "../../../../../utils/bitcoinEncode";
+import { bitcoinEncode, OpCode } from "../../../../../utils/bitcoinEncode";
 import { trim0x } from "../../../../../utils/trim0x";
 import { validateAndParseSchema } from "../../../../../utils/validateAndParseSchema";
 
@@ -50,13 +47,8 @@
       data = Buffer.from(
         bitcoinEncode(
           options.receiver,
-<<<<<<< HEAD
-          Buffer.from(trimOx(payload), "hex"),
+          Buffer.from(trim0x(payload), "hex"),
           revertAddress,
-=======
-          Buffer.from(trim0x(payload), "hex"),
-          options.revertAddress,
->>>>>>> 0e54f75f
           OpCode.Call,
           options.format
         ),
