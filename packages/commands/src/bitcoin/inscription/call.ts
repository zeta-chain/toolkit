--- conflicted
+++ resolved
@@ -141,22 +141,10 @@
  * Command definition for call
  * This allows users to call contracts on ZetaChain
  */
-<<<<<<< HEAD
-export const callCommand = new Command()
-  .name("call")
-  .summary("Call a contract on ZetaChain")
-  .option("-r, --receiver <address>", "ZetaChain receiver address")
-  .requiredOption(
-    "-g, --gateway <address>",
-    "Bitcoin gateway (TSS) address",
-    "tb1qy9pqmk2pd9sv63g27jt8r657wy0d9ueeh0nqur"
-  )
-=======
 export const callCommand = createBitcoinInscriptionCommandWithCommonOptions(
   "call"
 )
-  .description("Call a contract on ZetaChain")
->>>>>>> 958a4db5
+  .summary("Call a contract on ZetaChain")
   .option("-t, --types <types...>", "ABI types")
   .option("-v, --values <values...>", "Values corresponding to types")
   .action(async (opts) => {
