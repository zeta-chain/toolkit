--- conflicted
+++ resolved
@@ -1,21 +1,5 @@
-<<<<<<< HEAD
-import { Command } from "commander";
-
-import { accountsCommand } from "./accounts";
-import { poolsCommand } from "./pools/";
-import { solanaEncodeCommand } from "./solanaEncode";
-
-export const toolkitCommand = new Command("toolkit")
-  .description("Local development environment")
-  .helpCommand(false);
-
-toolkitCommand
-  .addCommand(solanaEncodeCommand)
-  .addCommand(poolsCommand)
-  .addCommand(accountsCommand);
-=======
 export * from "./accounts";
 export * from "./balances";
 export * from "./solana";
 export * from "./sui";
->>>>>>> 5aff2a2c
+export * from "./pools";