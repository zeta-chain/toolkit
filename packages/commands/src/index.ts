<<<<<<< HEAD
import { Command } from "commander";

import { accountsCommand } from "./accounts";
import { bitcoinCommand } from "./bitcoin";
import { solanaEncodeCommand } from "./solanaEncode";

export const toolkitCommand = new Command("toolkit")
  .description("Local development environment")
  .helpCommand(false);

toolkitCommand.addCommand(solanaEncodeCommand);
toolkitCommand.addCommand(bitcoinCommand);
toolkitCommand.addCommand(accountsCommand);
=======
export * from "./accounts";
export * from "./solana";
>>>>>>> 8ee7b340
<|MERGE_RESOLUTION|>--- conflicted
+++ resolved
@@ -1,18 +1,3 @@
-<<<<<<< HEAD
-import { Command } from "commander";
-
-import { accountsCommand } from "./accounts";
-import { bitcoinCommand } from "./bitcoin";
-import { solanaEncodeCommand } from "./solanaEncode";
-
-export const toolkitCommand = new Command("toolkit")
-  .description("Local development environment")
-  .helpCommand(false);
-
-toolkitCommand.addCommand(solanaEncodeCommand);
-toolkitCommand.addCommand(bitcoinCommand);
-toolkitCommand.addCommand(accountsCommand);
-=======
 export * from "./accounts";
 export * from "./solana";
->>>>>>> 8ee7b340
+export * from "./bitcoin";