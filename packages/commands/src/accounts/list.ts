--- conflicted
+++ resolved
@@ -1,23 +1,8 @@
 import { Command } from "commander";
 import { z } from "zod";
 
-<<<<<<< HEAD
-import {
-  AccountData,
-  accountDataSchema,
-  AvailableAccountTypes,
-} from "../../../../types/accounts.types";
-import {
-  safeExists,
-  safeReadDir,
-  safeReadFile,
-} from "../../../../utils/fsUtils";
-import { getAccountTypeDir } from "../../../../utils/keyPaths";
-import { parseJson } from "../../../../utils/parseJson";
-=======
 import { AvailableAccountTypes } from "../../../../types/accounts.types";
 import { listChainAccounts } from "../../../../utils/accounts";
->>>>>>> 5aff2a2c
 import { validateAndParseSchema } from "../../../../utils/validateAndParseSchema";
 
 const listAccountsOptionsSchema = z.object({
@@ -26,55 +11,18 @@
 
 type ListAccountsOptions = z.infer<typeof listAccountsOptionsSchema>;
 
-<<<<<<< HEAD
 interface TableAccountData {
   Address: string;
   Name: string;
   Type: string;
 }
 
-const listChainAccounts = (
-  chainType: (typeof AvailableAccountTypes)[number],
-  accounts: AccountData[]
-): void => {
-  const chainDir = getAccountTypeDir(chainType);
-  if (!safeExists(chainDir)) return;
-
-  const files = safeReadDir(chainDir).filter((file) => file.endsWith(".json"));
-
-  for (const file of files) {
-    const keyPath = path.join(chainDir, file);
-    try {
-      const keyData = safeReadFile(keyPath);
-      const parsedData = parseJson(keyData, accountDataSchema);
-      if (parsedData.address && parsedData.privateKey) {
-        accounts.push({
-          ...parsedData,
-          name: file.replace(".json", ""),
-        });
-      }
-    } catch (error: unknown) {
-      // Skip invalid files
-      continue;
-    }
-  }
-};
-
-const main = (options: ListAccountsOptions): void => {
-  const { json } = options;
-  const accounts: AccountData[] = [];
-
-  listChainAccounts("evm", accounts);
-  listChainAccounts("solana", accounts);
-  listChainAccounts("sui", accounts);
-=======
 const main = (options: ListAccountsOptions): void => {
   const { json } = options;
 
   const accounts = AvailableAccountTypes.flatMap((chainType) =>
     listChainAccounts(chainType)
   );
->>>>>>> 5aff2a2c
 
   if (accounts.length === 0) {
     console.log("No accounts found.");
@@ -85,17 +33,7 @@
     console.log(JSON.stringify(accounts, null, 2));
   } else {
     console.log("\nAvailable Accounts:");
-    const tableData: TableAccountData[] = accounts.map((account) => ({
-      Address: account.address,
-      Name: account.name || "Unnamed",
-      Type:
-        account.privateKeyScheme === "ed25519"
-          ? "SUI"
-          : account.address.startsWith("0x")
-          ? "EVM"
-          : "SOLANA",
-    }));
-    console.table(tableData);
+    console.table(accounts);
   }
 };
 
