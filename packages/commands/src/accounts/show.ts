--- conflicted
+++ resolved
@@ -1,90 +1,28 @@
-import { Command } from "commander";
+import { Command, Option } from "commander";
 import { z } from "zod";
 
 import {
   accountDataSchema,
-<<<<<<< HEAD
   AvailableAccountTypes,
-=======
-  AccountDetails,
-  accountNameSchema,
-  accountTypeSchema,
-  AvailableAccountTypes,
-  BitcoinAccountData,
-  EVMAccountData,
-  SolanaAccountData,
->>>>>>> 5aff2a2c
 } from "../../../../types/accounts.types";
-import { safeReadFile } from "../../../../utils/fsUtils";
+import { safeExists, safeReadFile } from "../../../../utils/fsUtils";
 import { handleError } from "../../../../utils/handleError";
 import { getAccountKeyPath } from "../../../../utils/keyPaths";
 import { parseJson } from "../../../../utils/parseJson";
 import { validateAndParseSchema } from "../../../../utils/validateAndParseSchema";
 
 const showAccountOptionsSchema = z.object({
-<<<<<<< HEAD
+  json: z.boolean().default(false),
   name: z.string(),
   type: z.enum(AvailableAccountTypes),
-=======
-  json: z.boolean().default(false),
-  name: accountNameSchema,
-  type: accountTypeSchema,
->>>>>>> 5aff2a2c
 });
 
 type ShowAccountOptions = z.infer<typeof showAccountOptionsSchema>;
 
-<<<<<<< HEAD
-=======
-const getEVMAccountDetails = (
-  keyData: EVMAccountData,
-  keyPath: string
-): AccountDetails => {
-  return {
-    address: keyData.address,
-    fileLocation: keyPath,
-    mnemonic: keyData.mnemonic || "N/A",
-    name: keyData.name || "N/A",
-    privateKey: keyData.privateKey,
-    type: "evm",
-  };
-};
-
-const getSolanaAccountDetails = (
-  keyData: SolanaAccountData,
-  keyPath: string
-): AccountDetails => {
-  return {
-    fileLocation: keyPath,
-    name: keyData.name || "N/A",
-    publicKey: keyData.publicKey,
-    secretKey: keyData.secretKey,
-    type: "solana",
-  };
-};
-
-const getBitcoinAccountDetails = (
-  keyData: BitcoinAccountData,
-  keyPath: string
-): AccountDetails => {
-  return {
-    fileLocation: keyPath,
-    mainnetAddress: keyData.mainnetAddress,
-    mainnetWIF: keyData.mainnetWIF,
-    name: keyData.name || "N/A",
-    privateKeyBytes: keyData.privateKeyBytes,
-    testnetAddress: keyData.testnetAddress,
-    testnetWIF: keyData.testnetWIF,
-    type: "bitcoin",
-  };
-};
-
->>>>>>> 5aff2a2c
 const main = (options: ShowAccountOptions): void => {
   const { name, type } = options;
   const keyPath = getAccountKeyPath(type, name);
 
-<<<<<<< HEAD
   try {
     const keyData = safeReadFile(keyPath);
     const parsedData = parseJson(keyData, accountDataSchema);
@@ -98,52 +36,12 @@
   }
 };
 
-export const showAccountCommand = new Command("show")
-  .description("Show account details")
-=======
-  if (!safeExists(keyPath)) {
-    console.error(`Account ${name} of type ${type} not found at ${keyPath}`);
-    return;
-  }
-
-  const keyData = parseJson(safeReadFile(keyPath), accountDataSchema);
-  keyData.name = name; // Add name to keyData for display
-
-  let accountDetails: AccountDetails;
-
-  if (type === "evm") {
-    accountDetails = getEVMAccountDetails(keyData as EVMAccountData, keyPath);
-  } else if (type === "solana") {
-    accountDetails = getSolanaAccountDetails(
-      keyData as SolanaAccountData,
-      keyPath
-    );
-  } else if (type === "bitcoin") {
-    accountDetails = getBitcoinAccountDetails(
-      keyData as BitcoinAccountData,
-      keyPath
-    );
-  } else {
-    console.error(`Unsupported account type: ${type as string}`);
-    return;
-  }
-
-  if (json) {
-    console.log(JSON.stringify(accountDetails, null, 2));
-  } else {
-    console.log("\nAccount Details:");
-    console.table(accountDetails);
-  }
-};
-
 export const showAccountsCommand = new Command("show")
   .description("Show details of an existing account")
   .addOption(
     new Option("--type <type>", "Account type").choices(AvailableAccountTypes)
   )
->>>>>>> 5aff2a2c
   .requiredOption("--name <name>", "Account name")
-  .requiredOption("--type <type>", "Account type")
   .action((opts) => {
     const validated = validateAndParseSchema(opts, showAccountOptionsSchema, {
       exitOnError: true,
