import { Command, Option } from "commander";
import { z } from "zod";

import {
  accountNameSchema,
  accountTypeSchema,
  AvailableAccountTypes,
} from "../../../../types/accounts.types";
import { DEFAULT_ACCOUNT_NAME } from "../../../../types/shared.constants";
import { privateKeyOrMnemonicRefineRule } from "../../../../types/shared.schema";
import { createAccountForType } from "../../../../utils/accounts";
import { validateAndParseSchema } from "../../../../utils/validateAndParseSchema";

const importAccountOptionsSchema = z
  .object({
    mnemonic: z.string().optional(),
    name: accountNameSchema,
    privateKey: z.string().optional(),
    type: accountTypeSchema,
  })
  .refine(privateKeyOrMnemonicRefineRule.rule, {
    message: privateKeyOrMnemonicRefineRule.message,
    path: privateKeyOrMnemonicRefineRule.path,
  });

type ImportAccountOptions = z.infer<typeof importAccountOptionsSchema>;

const main = async (options: ImportAccountOptions) => {
  const { type, name, privateKey, mnemonic } = options;
  await createAccountForType(type, name, privateKey, mnemonic);
};

export const importAccountsCommand = new Command("import")
<<<<<<< HEAD
  .summary("Import an existing account using a private key")
=======
  .description(
    "Import an existing account using either a private key or a mnemonic"
  )
>>>>>>> 958a4db5
  .addOption(
    new Option("--type <type>", "Account type").choices(AvailableAccountTypes)
  )
  .option("--name <name>", "Account name", DEFAULT_ACCOUNT_NAME)
  .addOption(
    new Option("--private-key <key>", "Private key in hex format").conflicts([
      "mnemonic",
    ])
  )
  .addOption(
    new Option("--mnemonic <phrase>", "Mnemonic phrase").conflicts([
      "private-key",
    ])
  )
  .action(async (opts) => {
    const validated = validateAndParseSchema(opts, importAccountOptionsSchema, {
      exitOnError: true,
    });
    await main(validated);
  });<|MERGE_RESOLUTION|>--- conflicted
+++ resolved
@@ -31,13 +31,9 @@
 };
 
 export const importAccountsCommand = new Command("import")
-<<<<<<< HEAD
-  .summary("Import an existing account using a private key")
-=======
   .description(
     "Import an existing account using either a private key or a mnemonic"
   )
->>>>>>> 958a4db5
   .addOption(
     new Option("--type <type>", "Account type").choices(AvailableAccountTypes)
   )
